--- conflicted
+++ resolved
@@ -646,18 +646,10 @@
           (car (wave-display-blip-wavelet-name blip)))
     (wave-edit-mode)))
 
-<<<<<<< HEAD
 (defun wave-display-refresh-buffer (wavelets)
   "Do the actual work of refreshing, given the data."
   (let ((inhibit-read-only t)
         (prev-point (point)))
-=======
-(defun wave-display-refresh ()
-  (interactive)
-  (assert (eql major-mode 'wave-display-mode))
-  (let ((wavelets (wave-get-wave wave-display-wave-id))
-        (inhibit-read-only t))
->>>>>>> 5b75c7b0
     (erase-buffer)
     (let ((ewoc (ewoc-create 'wave-display-node-printer nil nil t)))
       (setq wave-display-ewoc ewoc)
@@ -688,7 +680,6 @@
           (wave-display-add-conversation ewoc wavelet))
         ;; Finally, add all raw wavelets, for debugging.
         (dolist (wavelet wavelets)
-<<<<<<< HEAD
           (wave-display-add-raw-wavelet ewoc wavelet))
         (goto-char prev-point)))))
 
@@ -701,9 +692,6 @@
                     (lambda (wavelets)
                       (with-current-buffer buf
                         (wave-display-refresh-buffer wavelets)))))))
-=======
-          (wave-display-add-raw-wavelet ewoc wavelet))))))
->>>>>>> 5b75c7b0
 
 (define-derived-mode wave-display-mode nil "Wave"
   "Mode for displaying a wave.
